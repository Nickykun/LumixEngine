<<<<<<< HEAD
/********************************************************************************
** Form generated from reading UI file 'camerawidget.ui'
**
** Created by: Qt User Interface Compiler version 5.2.1
**
** WARNING! All changes made in this file will be lost when recompiling UI file!
********************************************************************************/

#ifndef UI_CAMERAWIDGET_H
#define UI_CAMERAWIDGET_H

#include <QtCore/QVariant>
#include <QtWidgets/QAction>
#include <QtWidgets/QApplication>
#include <QtWidgets/QButtonGroup>
#include <QtWidgets/QDoubleSpinBox>
#include <QtWidgets/QFormLayout>
#include <QtWidgets/QFrame>
#include <QtWidgets/QHeaderView>
#include <QtWidgets/QLabel>
#include <QtWidgets/QSpinBox>

QT_BEGIN_NAMESPACE

class Ui_CameraWidget
{
public:
    QFormLayout *formLayout;
    QLabel *label;
    QSpinBox *priorityInput;
    QLabel *label_2;
    QLabel *label_3;
    QLabel *label_4;
    QDoubleSpinBox *nearInput;
    QDoubleSpinBox *fovInput;
    QDoubleSpinBox *farInput;

    void setupUi(QFrame *CameraWidget)
    {
        if (CameraWidget->objectName().isEmpty())
            CameraWidget->setObjectName(QStringLiteral("CameraWidget"));
        CameraWidget->resize(346, 383);
        CameraWidget->setFrameShape(QFrame::StyledPanel);
        CameraWidget->setFrameShadow(QFrame::Raised);
        formLayout = new QFormLayout(CameraWidget);
        formLayout->setObjectName(QStringLiteral("formLayout"));
        formLayout->setFieldGrowthPolicy(QFormLayout::AllNonFixedFieldsGrow);
        label = new QLabel(CameraWidget);
        label->setObjectName(QStringLiteral("label"));

        formLayout->setWidget(0, QFormLayout::LabelRole, label);

        priorityInput = new QSpinBox(CameraWidget);
        priorityInput->setObjectName(QStringLiteral("priorityInput"));
        priorityInput->setMinimum(-1);
        priorityInput->setMaximum(999999999);
        priorityInput->setValue(-1);

        formLayout->setWidget(0, QFormLayout::FieldRole, priorityInput);

        label_2 = new QLabel(CameraWidget);
        label_2->setObjectName(QStringLiteral("label_2"));

        formLayout->setWidget(1, QFormLayout::LabelRole, label_2);

        label_3 = new QLabel(CameraWidget);
        label_3->setObjectName(QStringLiteral("label_3"));

        formLayout->setWidget(2, QFormLayout::LabelRole, label_3);

        label_4 = new QLabel(CameraWidget);
        label_4->setObjectName(QStringLiteral("label_4"));

        formLayout->setWidget(3, QFormLayout::LabelRole, label_4);

        nearInput = new QDoubleSpinBox(CameraWidget);
        nearInput->setObjectName(QStringLiteral("nearInput"));
        nearInput->setMinimum(-1e+09);
        nearInput->setMaximum(1e+09);

        formLayout->setWidget(1, QFormLayout::FieldRole, nearInput);

        fovInput = new QDoubleSpinBox(CameraWidget);
        fovInput->setObjectName(QStringLiteral("fovInput"));

        formLayout->setWidget(3, QFormLayout::FieldRole, fovInput);

        farInput = new QDoubleSpinBox(CameraWidget);
        farInput->setObjectName(QStringLiteral("farInput"));
        farInput->setMinimum(-1e+09);
        farInput->setMaximum(1e+09);

        formLayout->setWidget(2, QFormLayout::FieldRole, farInput);


        retranslateUi(CameraWidget);

        QMetaObject::connectSlotsByName(CameraWidget);
    } // setupUi

    void retranslateUi(QFrame *CameraWidget)
    {
        CameraWidget->setWindowTitle(QApplication::translate("CameraWidget", "Frame", 0));
        label->setText(QApplication::translate("CameraWidget", "Priority", 0));
        label_2->setText(QApplication::translate("CameraWidget", "Near", 0));
        label_3->setText(QApplication::translate("CameraWidget", "Far", 0));
        label_4->setText(QApplication::translate("CameraWidget", "Field of view", 0));
    } // retranslateUi

};

namespace Ui {
    class CameraWidget: public Ui_CameraWidget {};
} // namespace Ui

QT_END_NAMESPACE

#endif // UI_CAMERAWIDGET_H
=======
/********************************************************************************
** Form generated from reading UI file 'camerawidget.ui'
**
** Created by: Qt User Interface Compiler version 5.2.1
**
** WARNING! All changes made in this file will be lost when recompiling UI file!
********************************************************************************/

#ifndef UI_CAMERAWIDGET_H
#define UI_CAMERAWIDGET_H

#include <QtCore/QVariant>
#include <QtWidgets/QAction>
#include <QtWidgets/QApplication>
#include <QtWidgets/QButtonGroup>
#include <QtWidgets/QDoubleSpinBox>
#include <QtWidgets/QFormLayout>
#include <QtWidgets/QFrame>
#include <QtWidgets/QHeaderView>
#include <QtWidgets/QLabel>
#include <QtWidgets/QLineEdit>

QT_BEGIN_NAMESPACE

class Ui_CameraWidget
{
public:
    QFormLayout *formLayout;
    QLabel *label;
    QLabel *label_2;
    QLabel *label_3;
    QLabel *label_4;
    QDoubleSpinBox *nearInput;
    QDoubleSpinBox *fovInput;
    QDoubleSpinBox *farInput;
    QLineEdit *slotEdit;

    void setupUi(QFrame *CameraWidget)
    {
        if (CameraWidget->objectName().isEmpty())
            CameraWidget->setObjectName(QStringLiteral("CameraWidget"));
        CameraWidget->resize(346, 383);
        CameraWidget->setFrameShape(QFrame::StyledPanel);
        CameraWidget->setFrameShadow(QFrame::Raised);
        formLayout = new QFormLayout(CameraWidget);
        formLayout->setObjectName(QStringLiteral("formLayout"));
        formLayout->setFieldGrowthPolicy(QFormLayout::AllNonFixedFieldsGrow);
        label = new QLabel(CameraWidget);
        label->setObjectName(QStringLiteral("label"));

        formLayout->setWidget(0, QFormLayout::LabelRole, label);

        label_2 = new QLabel(CameraWidget);
        label_2->setObjectName(QStringLiteral("label_2"));

        formLayout->setWidget(1, QFormLayout::LabelRole, label_2);

        label_3 = new QLabel(CameraWidget);
        label_3->setObjectName(QStringLiteral("label_3"));

        formLayout->setWidget(2, QFormLayout::LabelRole, label_3);

        label_4 = new QLabel(CameraWidget);
        label_4->setObjectName(QStringLiteral("label_4"));

        formLayout->setWidget(3, QFormLayout::LabelRole, label_4);

        nearInput = new QDoubleSpinBox(CameraWidget);
        nearInput->setObjectName(QStringLiteral("nearInput"));
        nearInput->setMinimum(-1e+09);
        nearInput->setMaximum(1e+09);

        formLayout->setWidget(1, QFormLayout::FieldRole, nearInput);

        fovInput = new QDoubleSpinBox(CameraWidget);
        fovInput->setObjectName(QStringLiteral("fovInput"));

        formLayout->setWidget(3, QFormLayout::FieldRole, fovInput);

        farInput = new QDoubleSpinBox(CameraWidget);
        farInput->setObjectName(QStringLiteral("farInput"));
        farInput->setMinimum(-1e+09);
        farInput->setMaximum(1e+09);

        formLayout->setWidget(2, QFormLayout::FieldRole, farInput);

        slotEdit = new QLineEdit(CameraWidget);
        slotEdit->setObjectName(QStringLiteral("slotEdit"));

        formLayout->setWidget(0, QFormLayout::FieldRole, slotEdit);


        retranslateUi(CameraWidget);

        QMetaObject::connectSlotsByName(CameraWidget);
    } // setupUi

    void retranslateUi(QFrame *CameraWidget)
    {
        CameraWidget->setWindowTitle(QApplication::translate("CameraWidget", "Frame", 0));
        label->setText(QApplication::translate("CameraWidget", "Slot", 0));
        label_2->setText(QApplication::translate("CameraWidget", "Near", 0));
        label_3->setText(QApplication::translate("CameraWidget", "Far", 0));
        label_4->setText(QApplication::translate("CameraWidget", "Field of view", 0));
    } // retranslateUi

};

namespace Ui {
    class CameraWidget: public Ui_CameraWidget {};
} // namespace Ui

QT_END_NAMESPACE

#endif // UI_CAMERAWIDGET_H
>>>>>>> a42ef48b
<|MERGE_RESOLUTION|>--- conflicted
+++ resolved
@@ -1,123 +1,3 @@
-<<<<<<< HEAD
-/********************************************************************************
-** Form generated from reading UI file 'camerawidget.ui'
-**
-** Created by: Qt User Interface Compiler version 5.2.1
-**
-** WARNING! All changes made in this file will be lost when recompiling UI file!
-********************************************************************************/
-
-#ifndef UI_CAMERAWIDGET_H
-#define UI_CAMERAWIDGET_H
-
-#include <QtCore/QVariant>
-#include <QtWidgets/QAction>
-#include <QtWidgets/QApplication>
-#include <QtWidgets/QButtonGroup>
-#include <QtWidgets/QDoubleSpinBox>
-#include <QtWidgets/QFormLayout>
-#include <QtWidgets/QFrame>
-#include <QtWidgets/QHeaderView>
-#include <QtWidgets/QLabel>
-#include <QtWidgets/QSpinBox>
-
-QT_BEGIN_NAMESPACE
-
-class Ui_CameraWidget
-{
-public:
-    QFormLayout *formLayout;
-    QLabel *label;
-    QSpinBox *priorityInput;
-    QLabel *label_2;
-    QLabel *label_3;
-    QLabel *label_4;
-    QDoubleSpinBox *nearInput;
-    QDoubleSpinBox *fovInput;
-    QDoubleSpinBox *farInput;
-
-    void setupUi(QFrame *CameraWidget)
-    {
-        if (CameraWidget->objectName().isEmpty())
-            CameraWidget->setObjectName(QStringLiteral("CameraWidget"));
-        CameraWidget->resize(346, 383);
-        CameraWidget->setFrameShape(QFrame::StyledPanel);
-        CameraWidget->setFrameShadow(QFrame::Raised);
-        formLayout = new QFormLayout(CameraWidget);
-        formLayout->setObjectName(QStringLiteral("formLayout"));
-        formLayout->setFieldGrowthPolicy(QFormLayout::AllNonFixedFieldsGrow);
-        label = new QLabel(CameraWidget);
-        label->setObjectName(QStringLiteral("label"));
-
-        formLayout->setWidget(0, QFormLayout::LabelRole, label);
-
-        priorityInput = new QSpinBox(CameraWidget);
-        priorityInput->setObjectName(QStringLiteral("priorityInput"));
-        priorityInput->setMinimum(-1);
-        priorityInput->setMaximum(999999999);
-        priorityInput->setValue(-1);
-
-        formLayout->setWidget(0, QFormLayout::FieldRole, priorityInput);
-
-        label_2 = new QLabel(CameraWidget);
-        label_2->setObjectName(QStringLiteral("label_2"));
-
-        formLayout->setWidget(1, QFormLayout::LabelRole, label_2);
-
-        label_3 = new QLabel(CameraWidget);
-        label_3->setObjectName(QStringLiteral("label_3"));
-
-        formLayout->setWidget(2, QFormLayout::LabelRole, label_3);
-
-        label_4 = new QLabel(CameraWidget);
-        label_4->setObjectName(QStringLiteral("label_4"));
-
-        formLayout->setWidget(3, QFormLayout::LabelRole, label_4);
-
-        nearInput = new QDoubleSpinBox(CameraWidget);
-        nearInput->setObjectName(QStringLiteral("nearInput"));
-        nearInput->setMinimum(-1e+09);
-        nearInput->setMaximum(1e+09);
-
-        formLayout->setWidget(1, QFormLayout::FieldRole, nearInput);
-
-        fovInput = new QDoubleSpinBox(CameraWidget);
-        fovInput->setObjectName(QStringLiteral("fovInput"));
-
-        formLayout->setWidget(3, QFormLayout::FieldRole, fovInput);
-
-        farInput = new QDoubleSpinBox(CameraWidget);
-        farInput->setObjectName(QStringLiteral("farInput"));
-        farInput->setMinimum(-1e+09);
-        farInput->setMaximum(1e+09);
-
-        formLayout->setWidget(2, QFormLayout::FieldRole, farInput);
-
-
-        retranslateUi(CameraWidget);
-
-        QMetaObject::connectSlotsByName(CameraWidget);
-    } // setupUi
-
-    void retranslateUi(QFrame *CameraWidget)
-    {
-        CameraWidget->setWindowTitle(QApplication::translate("CameraWidget", "Frame", 0));
-        label->setText(QApplication::translate("CameraWidget", "Priority", 0));
-        label_2->setText(QApplication::translate("CameraWidget", "Near", 0));
-        label_3->setText(QApplication::translate("CameraWidget", "Far", 0));
-        label_4->setText(QApplication::translate("CameraWidget", "Field of view", 0));
-    } // retranslateUi
-
-};
-
-namespace Ui {
-    class CameraWidget: public Ui_CameraWidget {};
-} // namespace Ui
-
-QT_END_NAMESPACE
-
-#endif // UI_CAMERAWIDGET_H
-=======
 /********************************************************************************
 ** Form generated from reading UI file 'camerawidget.ui'
 **
@@ -232,5 +112,4 @@
 
 QT_END_NAMESPACE
 
-#endif // UI_CAMERAWIDGET_H
->>>>>>> a42ef48b
+#endif // UI_CAMERAWIDGET_H