--- conflicted
+++ resolved
@@ -312,11 +312,7 @@
 			}
 
 
-<<<<<<< HEAD
-			virtual void serialize(OutputBlob& serializer) override
-=======
-			virtual uint32_t serialize(Blob& serializer) override
->>>>>>> 470d14fb
+			virtual uint32_t serialize(OutputBlob& serializer) override
 			{
 				SerializedEngineHeader header;
 				header.m_magic = SERIALIZED_ENGINE_MAGIC; // == '_LEN'
@@ -324,7 +320,7 @@
 				header.m_reserved = 0;
 				serializer.write(header);
 				g_path_manager.serialize(serializer);
-				int pos = serializer.getBufferSize();
+				int pos = serializer.getSize();
 				m_universe->serialize(serializer);
 				m_hierarchy->serialize(serializer);
 				m_renderer->serialize(serializer);
@@ -333,7 +329,7 @@
 				{
 					m_scenes[i]->serialize(serializer);
 				}
-				uint32_t crc = crc32(serializer.getData() + pos, serializer.getBufferSize() - pos);
+				uint32_t crc = crc32((const uint8_t*)serializer.getData() + pos, serializer.getSize() - pos);
 				return crc;
 			}
 
