#pragma once


#include "core/lumix.h"
#include "core/array.h"


namespace Lumix
{
	namespace FS
	{
			class FileSystem;
	}

	class Hierarchy;
	namespace MTJD
	{
		class Manager;
	}

	class InputBlob;
	class EditorServer;
	class InputSystem;
	class IPlugin;
	class IScene;
	class JsonSerializer;
	class OutputBlob;
	class PluginManager;
	class Renderer;
	class ResourceManager;
	class Universe;
	class WorldEditor;


	class LUMIX_ENGINE_API Engine
	{
		public:
			virtual ~Engine() {}

			static Engine* create(const char* base_path, FS::FileSystem* fs, WorldEditor* editor, IAllocator& allocator);
			static void destroy(Engine* engine);

			virtual Universe* createUniverse() = 0;
			virtual void destroyUniverse() = 0;

			virtual WorldEditor* getWorldEditor() const = 0;
			virtual FS::FileSystem& getFileSystem() = 0;
			virtual Renderer& getRenderer() = 0;
			virtual InputSystem& getInputSystem() = 0;
			virtual PluginManager& getPluginManager() = 0;
			virtual IPlugin* loadPlugin(const char* name) = 0;
			virtual Universe* getUniverse() const = 0;
			virtual Hierarchy* getHierarchy() const = 0;
			virtual const Array<IScene*>& getScenes() const = 0;
			virtual IScene* getScene(uint32_t type) const = 0;
			virtual IScene* getSceneByComponentType(uint32_t type) const = 0;
			virtual MTJD::Manager& getMTJDManager() = 0;

			virtual IAllocator& getAllocator() = 0;
			virtual ResourceManager& getResourceManager() = 0;

			virtual const char* getBasePath() const = 0;
			virtual void update(bool is_game_running) = 0;
<<<<<<< HEAD
			virtual void serialize(OutputBlob& serializer) = 0;
			virtual bool deserialize(InputBlob& serializer) = 0;
=======
			virtual uint32_t serialize(Blob& serializer) = 0;
			virtual bool deserialize(Blob& serializer) = 0;
>>>>>>> 470d14fb
			virtual float getFPS() const = 0;
			virtual float getLastTimeDelta() = 0;

		protected:
			Engine() {}
	};
	

} // ~namespace Lumix<|MERGE_RESOLUTION|>--- conflicted
+++ resolved
@@ -61,13 +61,8 @@
 
 			virtual const char* getBasePath() const = 0;
 			virtual void update(bool is_game_running) = 0;
-<<<<<<< HEAD
-			virtual void serialize(OutputBlob& serializer) = 0;
+			virtual uint32_t serialize(OutputBlob& serializer) = 0;
 			virtual bool deserialize(InputBlob& serializer) = 0;
-=======
-			virtual uint32_t serialize(Blob& serializer) = 0;
-			virtual bool deserialize(Blob& serializer) = 0;
->>>>>>> 470d14fb
 			virtual float getFPS() const = 0;
 			virtual float getLastTimeDelta() = 0;
 
