#include "script_system.h"
#include <Windows.h>
#include <cstdio>
#include "core/crc32.h"
#include "core/file_system.h"
#include "core/ifile.h"
#include "core/json_serializer.h"
#include "core/log.h"
#include "core/pod_array.h"
#include "engine/engine.h"
#include "universe/universe.h"
#include "universe/component_event.h"
#include "base_script.h"
#include "save_script_visitor.h"


static const uint32_t script_type = crc32("script");


namespace Lux
{
	struct ScriptSystemImpl
	{
		void postDeserialize();
		void compile();
<<<<<<< HEAD
		void getDll(const char* script_path, char* dll_path, int max_length);
=======
		void getDll(const char* script_path, char* dll_path, char* full_path, int max_length);
>>>>>>> c2b5cdb3
		void getScriptDefaultPath(Entity e, char* path, char* full_path, int max_path, const char* ext);

		PODArray<int> m_scripts;
		PODArray<BaseScript*> m_script_objs;
		PODArray<HMODULE> m_libs;
		Array<string> m_paths;
		Universe* m_universe;
		Engine* m_engine;
		bool m_is_running;
		ScriptSystem* m_owner;
	};


	typedef BaseScript* (*CreateScriptFunction)();
	typedef void (*DestroyScriptFunction)(BaseScript* script);


	ScriptSystem::ScriptSystem()
	{
		m_impl = LUX_NEW(ScriptSystemImpl);
		m_impl->m_owner = this;
		m_impl->m_is_running = false;
	}


	ScriptSystem::~ScriptSystem()
	{
		LUX_DELETE(m_impl);
	}


	void ScriptSystem::setEngine(Engine& engine)
	{
		m_impl->m_engine = &engine;
	}


	Universe* ScriptSystem::getUniverse() const
	{
		return m_impl->m_universe;
	}


	Engine* ScriptSystem::getEngine() const
	{
		return m_impl->m_engine;
	}


	void ScriptSystem::setUniverse(Universe* universe)
	{
		m_impl->m_universe = universe;
	}


	void ScriptSystem::start()
	{
		char path[MAX_PATH];
		char full_path[MAX_PATH];
		for(int i = 0; i < m_impl->m_scripts.size(); ++i)
		{
			Entity e(m_impl->m_universe, m_impl->m_scripts[i]);
			m_impl->getDll(m_impl->m_paths[i].c_str(), path, full_path, MAX_PATH);
			HMODULE h = LoadLibrary(full_path);
			m_impl->m_libs.push(h);
			if(h)
			{
				CreateScriptFunction f = (CreateScriptFunction)GetProcAddress(h, TEXT("createScript"));
				BaseScript* script = f();
				if(!f)
				{
					g_log_warning.log("script", "failed to create script %s", m_impl->m_paths[i].c_str());
					m_impl->m_script_objs.push(0);
				}
				else
				{
					m_impl->m_script_objs.push(script);
					script->create(*this, e);
				}
			}
			else
			{
				g_log_warning.log("script", "failed to load script %s", m_impl->m_paths[i].c_str());
				m_impl->m_script_objs.push(0);
			}
		}
		m_impl->m_is_running = true;
	}

	void ScriptSystem::deserialize(ISerializer& serializer)
	{
		int count;
		serializer.deserialize("count", count);
		m_impl->m_scripts.resize(count);
		m_impl->m_paths.resize(count);
		serializer.deserializeArrayBegin("scripts");
		for(int i = 0; i < m_impl->m_scripts.size(); ++i)
		{
			serializer.deserializeArrayItem(m_impl->m_scripts[i]);
			serializer.deserializeArrayItem(m_impl->m_paths[i]);
		}
		serializer.deserializeArrayEnd();		
		m_impl->postDeserialize();
	}

	void ScriptSystem::serialize(ISerializer& serializer)
	{
		serializer.serialize("count", m_impl->m_scripts.size());
		serializer.beginArray("scripts");
		for(int i = 0; i < m_impl->m_scripts.size(); ++i)
		{
			serializer.serializeArrayItem(m_impl->m_scripts[i]);
			serializer.serializeArrayItem(m_impl->m_paths[i]);
		}
		serializer.endArray();
	}

	void ScriptSystem::stop()
	{
		m_impl->m_is_running = false;
		for(int i = 0; i < m_impl->m_scripts.size(); ++i)
		{
			DestroyScriptFunction f = (DestroyScriptFunction)GetProcAddress(m_impl->m_libs[i], "destroyScript");
			f(m_impl->m_script_objs[i]);
			FreeLibrary(m_impl->m_libs[i]);
		}
		m_impl->m_libs.clear();
		m_impl->m_script_objs.clear();
	}

	void ScriptSystem::update(float dt)
	{
		if(m_impl->m_is_running)
		{
			for(int i = 0; i < m_impl->m_scripts.size(); ++i)
			{
				m_impl->m_script_objs[i]->update(dt);
			}
		}
	}

	void ScriptSystem::getScriptPath(Component cmp, string& str)
	{
		str = m_impl->m_paths[cmp.index];
	}

	void ScriptSystem::setScriptPath(Component cmp, const string& str)
	{
		m_impl->m_paths[cmp.index] = str;
	}
	
	void ScriptSystemImpl::getDll(const char* script_path, char* dll_path, char* full_path, int max_length)
	{
		strcpy_s(dll_path, max_length, script_path);
		int len = strlen(script_path);
		if(len > 4)
		{
			strcpy_s(dll_path + len - 4, 5, ".dll"); 
		}
		strcpy(full_path, m_engine->getBasePath());
		strcat(full_path, "\\");
		strcat(full_path, dll_path);
	}

	void ScriptSystemImpl::getScriptDefaultPath(Entity e, char* path, char* full_path, int max_path, const char* ext)
	{
		sprintf_s(full_path, max_path, "%s\\scripts\\e%d.%s", m_engine->getBasePath(), e.index, ext);
		sprintf_s(path, max_path, "scripts\\e%d.%s", e.index, ext);
	}

	void ScriptSystemImpl::postDeserialize()
	{
		for(int i = 0; i < m_scripts.size(); ++i)
		{
			Entity e(m_universe, m_scripts[i]);
			m_universe->getEventManager()->emitEvent(ComponentEvent(Component(e, script_type, m_owner, i)));
		}
	}

	Component ScriptSystem::createScript(Entity entity)
	{
		char path[MAX_PATH];
		char full_path[MAX_PATH];
		m_impl->getScriptDefaultPath(entity, path, full_path, MAX_PATH, "cpp");

		FS::FileSystem& fs = m_impl->m_engine->getFileSystem();
		FS::IFile* file = fs.open(fs.getDefaultDevice(), full_path, FS::Mode::OPEN_OR_CREATE | FS::Mode::WRITE);
		fs.close(file);

		m_impl->m_scripts.push(entity.index);
		m_impl->m_paths.push(string(path));

		Component cmp(entity, script_type, this, m_impl->m_scripts.size() - 1);
		m_impl->m_universe->getEventManager()->emitEvent(ComponentEvent(cmp));

		return cmp;
	}

} // ~namespace Lux<|MERGE_RESOLUTION|>--- conflicted
+++ resolved
@@ -1,229 +1,225 @@
-#include "script_system.h"
-#include <Windows.h>
-#include <cstdio>
-#include "core/crc32.h"
-#include "core/file_system.h"
-#include "core/ifile.h"
-#include "core/json_serializer.h"
-#include "core/log.h"
-#include "core/pod_array.h"
-#include "engine/engine.h"
-#include "universe/universe.h"
-#include "universe/component_event.h"
-#include "base_script.h"
-#include "save_script_visitor.h"
-
-
-static const uint32_t script_type = crc32("script");
-
-
-namespace Lux
-{
-	struct ScriptSystemImpl
-	{
-		void postDeserialize();
-		void compile();
-<<<<<<< HEAD
-		void getDll(const char* script_path, char* dll_path, int max_length);
-=======
-		void getDll(const char* script_path, char* dll_path, char* full_path, int max_length);
->>>>>>> c2b5cdb3
-		void getScriptDefaultPath(Entity e, char* path, char* full_path, int max_path, const char* ext);
-
-		PODArray<int> m_scripts;
-		PODArray<BaseScript*> m_script_objs;
-		PODArray<HMODULE> m_libs;
-		Array<string> m_paths;
-		Universe* m_universe;
-		Engine* m_engine;
-		bool m_is_running;
-		ScriptSystem* m_owner;
-	};
-
-
-	typedef BaseScript* (*CreateScriptFunction)();
-	typedef void (*DestroyScriptFunction)(BaseScript* script);
-
-
-	ScriptSystem::ScriptSystem()
-	{
-		m_impl = LUX_NEW(ScriptSystemImpl);
-		m_impl->m_owner = this;
-		m_impl->m_is_running = false;
-	}
-
-
-	ScriptSystem::~ScriptSystem()
-	{
-		LUX_DELETE(m_impl);
-	}
-
-
-	void ScriptSystem::setEngine(Engine& engine)
-	{
-		m_impl->m_engine = &engine;
-	}
-
-
-	Universe* ScriptSystem::getUniverse() const
-	{
-		return m_impl->m_universe;
-	}
-
-
-	Engine* ScriptSystem::getEngine() const
-	{
-		return m_impl->m_engine;
-	}
-
-
-	void ScriptSystem::setUniverse(Universe* universe)
-	{
-		m_impl->m_universe = universe;
-	}
-
-
-	void ScriptSystem::start()
-	{
-		char path[MAX_PATH];
-		char full_path[MAX_PATH];
-		for(int i = 0; i < m_impl->m_scripts.size(); ++i)
-		{
-			Entity e(m_impl->m_universe, m_impl->m_scripts[i]);
-			m_impl->getDll(m_impl->m_paths[i].c_str(), path, full_path, MAX_PATH);
-			HMODULE h = LoadLibrary(full_path);
-			m_impl->m_libs.push(h);
-			if(h)
-			{
-				CreateScriptFunction f = (CreateScriptFunction)GetProcAddress(h, TEXT("createScript"));
-				BaseScript* script = f();
-				if(!f)
-				{
-					g_log_warning.log("script", "failed to create script %s", m_impl->m_paths[i].c_str());
-					m_impl->m_script_objs.push(0);
-				}
-				else
-				{
-					m_impl->m_script_objs.push(script);
-					script->create(*this, e);
-				}
-			}
-			else
-			{
-				g_log_warning.log("script", "failed to load script %s", m_impl->m_paths[i].c_str());
-				m_impl->m_script_objs.push(0);
-			}
-		}
-		m_impl->m_is_running = true;
-	}
-
-	void ScriptSystem::deserialize(ISerializer& serializer)
-	{
-		int count;
-		serializer.deserialize("count", count);
-		m_impl->m_scripts.resize(count);
-		m_impl->m_paths.resize(count);
-		serializer.deserializeArrayBegin("scripts");
-		for(int i = 0; i < m_impl->m_scripts.size(); ++i)
-		{
-			serializer.deserializeArrayItem(m_impl->m_scripts[i]);
-			serializer.deserializeArrayItem(m_impl->m_paths[i]);
-		}
-		serializer.deserializeArrayEnd();		
-		m_impl->postDeserialize();
-	}
-
-	void ScriptSystem::serialize(ISerializer& serializer)
-	{
-		serializer.serialize("count", m_impl->m_scripts.size());
-		serializer.beginArray("scripts");
-		for(int i = 0; i < m_impl->m_scripts.size(); ++i)
-		{
-			serializer.serializeArrayItem(m_impl->m_scripts[i]);
-			serializer.serializeArrayItem(m_impl->m_paths[i]);
-		}
-		serializer.endArray();
-	}
-
-	void ScriptSystem::stop()
-	{
-		m_impl->m_is_running = false;
-		for(int i = 0; i < m_impl->m_scripts.size(); ++i)
-		{
-			DestroyScriptFunction f = (DestroyScriptFunction)GetProcAddress(m_impl->m_libs[i], "destroyScript");
-			f(m_impl->m_script_objs[i]);
-			FreeLibrary(m_impl->m_libs[i]);
-		}
-		m_impl->m_libs.clear();
-		m_impl->m_script_objs.clear();
-	}
-
-	void ScriptSystem::update(float dt)
-	{
-		if(m_impl->m_is_running)
-		{
-			for(int i = 0; i < m_impl->m_scripts.size(); ++i)
-			{
-				m_impl->m_script_objs[i]->update(dt);
-			}
-		}
-	}
-
-	void ScriptSystem::getScriptPath(Component cmp, string& str)
-	{
-		str = m_impl->m_paths[cmp.index];
-	}
-
-	void ScriptSystem::setScriptPath(Component cmp, const string& str)
-	{
-		m_impl->m_paths[cmp.index] = str;
-	}
-	
-	void ScriptSystemImpl::getDll(const char* script_path, char* dll_path, char* full_path, int max_length)
-	{
-		strcpy_s(dll_path, max_length, script_path);
-		int len = strlen(script_path);
-		if(len > 4)
-		{
-			strcpy_s(dll_path + len - 4, 5, ".dll"); 
-		}
-		strcpy(full_path, m_engine->getBasePath());
-		strcat(full_path, "\\");
-		strcat(full_path, dll_path);
-	}
-
-	void ScriptSystemImpl::getScriptDefaultPath(Entity e, char* path, char* full_path, int max_path, const char* ext)
-	{
-		sprintf_s(full_path, max_path, "%s\\scripts\\e%d.%s", m_engine->getBasePath(), e.index, ext);
-		sprintf_s(path, max_path, "scripts\\e%d.%s", e.index, ext);
-	}
-
-	void ScriptSystemImpl::postDeserialize()
-	{
-		for(int i = 0; i < m_scripts.size(); ++i)
-		{
-			Entity e(m_universe, m_scripts[i]);
-			m_universe->getEventManager()->emitEvent(ComponentEvent(Component(e, script_type, m_owner, i)));
-		}
-	}
-
-	Component ScriptSystem::createScript(Entity entity)
-	{
-		char path[MAX_PATH];
-		char full_path[MAX_PATH];
-		m_impl->getScriptDefaultPath(entity, path, full_path, MAX_PATH, "cpp");
-
-		FS::FileSystem& fs = m_impl->m_engine->getFileSystem();
-		FS::IFile* file = fs.open(fs.getDefaultDevice(), full_path, FS::Mode::OPEN_OR_CREATE | FS::Mode::WRITE);
-		fs.close(file);
-
-		m_impl->m_scripts.push(entity.index);
-		m_impl->m_paths.push(string(path));
-
-		Component cmp(entity, script_type, this, m_impl->m_scripts.size() - 1);
-		m_impl->m_universe->getEventManager()->emitEvent(ComponentEvent(cmp));
-
-		return cmp;
-	}
-
+#include "script_system.h"
+#include <Windows.h>
+#include <cstdio>
+#include "core/crc32.h"
+#include "core/file_system.h"
+#include "core/ifile.h"
+#include "core/json_serializer.h"
+#include "core/log.h"
+#include "core/pod_array.h"
+#include "engine/engine.h"
+#include "universe/universe.h"
+#include "universe/component_event.h"
+#include "base_script.h"
+#include "save_script_visitor.h"
+
+
+static const uint32_t script_type = crc32("script");
+
+
+namespace Lux
+{
+	struct ScriptSystemImpl
+	{
+		void postDeserialize();
+		void compile();
+		void getDll(const char* script_path, char* dll_path, char* full_path, int max_length);
+		void getScriptDefaultPath(Entity e, char* path, char* full_path, int max_path, const char* ext);
+
+		PODArray<int> m_scripts;
+		PODArray<BaseScript*> m_script_objs;
+		PODArray<HMODULE> m_libs;
+		Array<string> m_paths;
+		Universe* m_universe;
+		Engine* m_engine;
+		bool m_is_running;
+		ScriptSystem* m_owner;
+	};
+
+
+	typedef BaseScript* (*CreateScriptFunction)();
+	typedef void (*DestroyScriptFunction)(BaseScript* script);
+
+
+	ScriptSystem::ScriptSystem()
+	{
+		m_impl = LUX_NEW(ScriptSystemImpl);
+		m_impl->m_owner = this;
+		m_impl->m_is_running = false;
+	}
+
+
+	ScriptSystem::~ScriptSystem()
+	{
+		LUX_DELETE(m_impl);
+	}
+
+
+	void ScriptSystem::setEngine(Engine& engine)
+	{
+		m_impl->m_engine = &engine;
+	}
+
+
+	Universe* ScriptSystem::getUniverse() const
+	{
+		return m_impl->m_universe;
+	}
+
+
+	Engine* ScriptSystem::getEngine() const
+	{
+		return m_impl->m_engine;
+	}
+
+
+	void ScriptSystem::setUniverse(Universe* universe)
+	{
+		m_impl->m_universe = universe;
+	}
+
+
+	void ScriptSystem::start()
+	{
+		char path[MAX_PATH];
+		char full_path[MAX_PATH];
+		for(int i = 0; i < m_impl->m_scripts.size(); ++i)
+		{
+			Entity e(m_impl->m_universe, m_impl->m_scripts[i]);
+			m_impl->getDll(m_impl->m_paths[i].c_str(), path, full_path, MAX_PATH);
+			HMODULE h = LoadLibrary(full_path);
+			m_impl->m_libs.push(h);
+			if(h)
+			{
+				CreateScriptFunction f = (CreateScriptFunction)GetProcAddress(h, TEXT("createScript"));
+				BaseScript* script = f();
+				if(!f)
+				{
+					g_log_warning.log("script", "failed to create script %s", m_impl->m_paths[i].c_str());
+					m_impl->m_script_objs.push(0);
+				}
+				else
+				{
+					m_impl->m_script_objs.push(script);
+					script->create(*this, e);
+				}
+			}
+			else
+			{
+				g_log_warning.log("script", "failed to load script %s", m_impl->m_paths[i].c_str());
+				m_impl->m_script_objs.push(0);
+			}
+		}
+		m_impl->m_is_running = true;
+	}
+
+	void ScriptSystem::deserialize(ISerializer& serializer)
+	{
+		int count;
+		serializer.deserialize("count", count);
+		m_impl->m_scripts.resize(count);
+		m_impl->m_paths.resize(count);
+		serializer.deserializeArrayBegin("scripts");
+		for(int i = 0; i < m_impl->m_scripts.size(); ++i)
+		{
+			serializer.deserializeArrayItem(m_impl->m_scripts[i]);
+			serializer.deserializeArrayItem(m_impl->m_paths[i]);
+		}
+		serializer.deserializeArrayEnd();		
+		m_impl->postDeserialize();
+	}
+
+	void ScriptSystem::serialize(ISerializer& serializer)
+	{
+		serializer.serialize("count", m_impl->m_scripts.size());
+		serializer.beginArray("scripts");
+		for(int i = 0; i < m_impl->m_scripts.size(); ++i)
+		{
+			serializer.serializeArrayItem(m_impl->m_scripts[i]);
+			serializer.serializeArrayItem(m_impl->m_paths[i]);
+		}
+		serializer.endArray();
+	}
+
+	void ScriptSystem::stop()
+	{
+		m_impl->m_is_running = false;
+		for(int i = 0; i < m_impl->m_scripts.size(); ++i)
+		{
+			DestroyScriptFunction f = (DestroyScriptFunction)GetProcAddress(m_impl->m_libs[i], "destroyScript");
+			f(m_impl->m_script_objs[i]);
+			FreeLibrary(m_impl->m_libs[i]);
+		}
+		m_impl->m_libs.clear();
+		m_impl->m_script_objs.clear();
+	}
+
+	void ScriptSystem::update(float dt)
+	{
+		if(m_impl->m_is_running)
+		{
+			for(int i = 0; i < m_impl->m_scripts.size(); ++i)
+			{
+				m_impl->m_script_objs[i]->update(dt);
+			}
+		}
+	}
+
+	void ScriptSystem::getScriptPath(Component cmp, string& str)
+	{
+		str = m_impl->m_paths[cmp.index];
+	}
+
+	void ScriptSystem::setScriptPath(Component cmp, const string& str)
+	{
+		m_impl->m_paths[cmp.index] = str;
+	}
+	
+	void ScriptSystemImpl::getDll(const char* script_path, char* dll_path, char* full_path, int max_length)
+	{
+		strcpy_s(dll_path, max_length, script_path);
+		int len = strlen(script_path);
+		if(len > 4)
+		{
+			strcpy_s(dll_path + len - 4, 5, ".dll"); 
+		}
+		strcpy(full_path, m_engine->getBasePath());
+		strcat(full_path, "\\");
+		strcat(full_path, dll_path);
+	}
+
+	void ScriptSystemImpl::getScriptDefaultPath(Entity e, char* path, char* full_path, int max_path, const char* ext)
+	{
+		sprintf_s(full_path, max_path, "%s\\scripts\\e%d.%s", m_engine->getBasePath(), e.index, ext);
+		sprintf_s(path, max_path, "scripts\\e%d.%s", e.index, ext);
+	}
+
+	void ScriptSystemImpl::postDeserialize()
+	{
+		for(int i = 0; i < m_scripts.size(); ++i)
+		{
+			Entity e(m_universe, m_scripts[i]);
+			m_universe->getEventManager()->emitEvent(ComponentEvent(Component(e, script_type, m_owner, i)));
+		}
+	}
+
+	Component ScriptSystem::createScript(Entity entity)
+	{
+		char path[MAX_PATH];
+		char full_path[MAX_PATH];
+		m_impl->getScriptDefaultPath(entity, path, full_path, MAX_PATH, "cpp");
+
+		FS::FileSystem& fs = m_impl->m_engine->getFileSystem();
+		FS::IFile* file = fs.open(fs.getDefaultDevice(), full_path, FS::Mode::OPEN_OR_CREATE | FS::Mode::WRITE);
+		fs.close(file);
+
+		m_impl->m_scripts.push(entity.index);
+		m_impl->m_paths.push(string(path));
+
+		Component cmp(entity, script_type, this, m_impl->m_scripts.size() - 1);
+		m_impl->m_universe->getEventManager()->emitEvent(ComponentEvent(cmp));
+
+		return cmp;
+	}
+
 } // ~namespace Lux