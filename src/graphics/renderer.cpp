--- conflicted
+++ resolved
@@ -1,394 +1,364 @@
-#include "graphics/renderer.h"
-#include <Windows.h>
-#include <gl/GL.h>
-#include <gl/GLU.h>
-#include "core/array.h"
-#include "core/crc32.h"
-#include "core/file_system.h"
-#include "core/json_serializer.h"
-#include "core/math_utils.h"
-#include "core/pod_array.h"
-#include "core/vec4.h"
-#include "core/resource_manager.h"
-#include "core/resource_manager_base.h"
-#include "engine/engine.h"
-#include "graphics/gl_ext.h"
-#include "graphics/irender_device.h"
-#include "graphics/material.h"
-#include "graphics/model.h"
-#include "graphics/model_instance.h"
-#include "graphics/pipeline.h"
-#include "graphics/shader.h"
-#include "graphics/texture.h"
-#include "universe/component_event.h"
-#include "universe/entity_moved_event.h"
-#include "universe/universe.h"
-
-
-namespace Lux
-{
-
-
-static const uint32_t renderable_hash = crc32("renderable");
-
-
-struct Renderable
-{
-	ModelInstance* m_model;
-	Entity m_entity;
-};
-
-
-struct Light
-{
-	enum Type
-	{
-		GLOBAL
-	};
-
-	Type m_type;
-	Entity m_entity;
-};
-
-
-struct Camera
-{
-	Entity m_entity;
-	bool m_is_active;
-	float m_fov;
-	float m_aspect;
-	float m_near;
-	float m_far;
-	float m_width;
-	float m_height;
-};
-
-
-struct RendererImpl : public Renderer
-{
-
-	RendererImpl()
-	{
-		m_universe = NULL;
-	}
-
-	virtual void applyCamera(Component camera_component) LUX_OVERRIDE
-	{
-		Camera* camera = m_cameras[camera_component.index];
-		Matrix mtx;
-		camera->m_entity.getMatrix(mtx);
-		glMatrixMode(GL_PROJECTION);
-		glLoadIdentity();
-		gluPerspective(camera->m_fov, camera->m_aspect, camera->m_near, camera->m_far);
-		glMatrixMode(GL_MODELVIEW);
-		glLoadIdentity();
-		Vec3 pos = mtx.getTranslation();
-		Vec3 center = pos - mtx.getZVector();
-		Vec3 up = mtx.getYVector();
-		gluLookAt(pos.x, pos.y, pos.z, center.x, center.y, center.z, up.x, up.y, up.z);
-	}
-
-
-	virtual void render(IRenderDevice& device) LUX_OVERRIDE
-	{
-		// init
-		glEnable(GL_DEPTH_TEST);
-		glDisable(GL_BLEND);		
-
-		// render
-		device.getPipeline().render();
-
-		// cleanup
-		glBindBuffer(GL_ARRAY_BUFFER, 0);
-		glUseProgram(0);
-		for(int i = 0; i < 16; ++i)
-		{
-			glActiveTexture(GL_TEXTURE0 + i);
-			glDisable(GL_TEXTURE_2D);
-		}
-		glActiveTexture(GL_TEXTURE0); 
-	}
-
-
-	void onEntityMoved(Event& evt)
-	{
-		EntityMovedEvent e = static_cast<EntityMovedEvent&>(evt);
-		const Entity::ComponentList& cmps = e.entity.getComponents();
-		for(int i = 0; i < cmps.size(); ++i)
-		{
-			if(cmps[i].type == renderable_hash)
-			{
-				m_renderables[cmps[i].index].m_model->setMatrix(e.entity.getMatrix());
-				break;	
-			}
-		}
-	}
-
-
-	virtual void setUniverse(Universe* universe) LUX_OVERRIDE
-	{
-		if(m_universe)
-		{
-			EventManager::Listener cb;
-			cb.bind<RendererImpl, &RendererImpl::onEntityMoved>(this);
-			m_universe->getEventManager()->removeListener(EntityMovedEvent::type, cb);
-		}
-		m_universe = universe;
-		if(m_universe)
-		{
-			m_universe->getEventManager()->addListener(EntityMovedEvent::type).bind<RendererImpl, &RendererImpl::onEntityMoved>(this);
-		}
-	}
-
-
-	virtual bool create(Engine& engine) LUX_OVERRIDE
-	{
-		m_engine = &engine;
-		loadGLExtensions();
-		return true;
-	}
-
-
-	virtual void destroy() LUX_OVERRIDE
-	{
-	}
-
-
-	virtual const char* getName() const LUX_OVERRIDE
-	{
-		return "renderer";
-	}
-
-
-	virtual Component createComponent(uint32_t type, const Entity& entity) LUX_OVERRIDE
-	{
-		if(type == crc32("light"))
-		{
-			Light& light = m_lights.pushEmpty();
-			light.m_type = Light::GLOBAL;
-			light.m_entity = entity;
-		}
-		else if(type == crc32("camera"))
-		{
-			Camera* camera = LUX_NEW(Camera);
-			camera->m_is_active = false;
-			camera->m_entity = entity;
-			camera->m_fov = 90;
-			camera->m_width = 800;
-			camera->m_height = 600;
-			camera->m_aspect = 800.0f / 600.0f;
-			camera->m_near = 0.1f;
-			camera->m_far = 100.0f;
-			m_cameras.push(camera);
-			Component cmp(entity, type, this, m_cameras.size() - 1);
-			m_universe->getEventManager()->emitEvent(ComponentEvent(cmp));
-			return Component(entity, type, this, m_cameras.size() - 1);
-		}
-		else if(type == crc32("renderable"))
-		{
-			Renderable& r = m_renderables.pushEmpty();
-			r.m_entity = entity;
-			r.m_model = NULL;
-			Component cmp(entity, type, this, m_renderables.size() - 1);
-			m_universe->getEventManager()->emitEvent(ComponentEvent(cmp));
-			return Component(entity, type, this, m_renderables.size() - 1);
-		}
-		return Component::INVALID;
-	}
-
-
-	virtual Pose& getPose(Component cmp) 
-	{
-		return m_renderables[cmp.index].m_model->getPose();
-	}
-
-
-	virtual void getRenderablePath(Component cmp, string& path) LUX_OVERRIDE
-	{
-		if(m_renderables[cmp.index].m_model)
-		{
-			path = m_renderables[cmp.index].m_model->getModel().getPath();
-		}
-		else
-		{
-			path = "";
-		}
-	}
-
-
-	virtual void setRenderablePath(Component cmp, const string& path) LUX_OVERRIDE
-	{
-		LUX_DELETE(m_renderables[cmp.index].m_model);
-		Renderable& r = m_renderables[cmp.index];
-		Model* model = static_cast<Model*>(m_engine->getResourceManager().get(ResourceManager::MODEL)->load(path));
-		r.m_model = LUX_NEW(ModelInstance)(*model);
-<<<<<<< HEAD
-		r.m_model->setMatrix(r.m_entity.getMatrix());
-		model->load(path.c_str(), m_engine->getFileSystem());
-=======
->>>>>>> 0297a38f
-	}
-
-
-	virtual void getRenderableInfos(PODArray<RenderableInfo>& infos) LUX_OVERRIDE
-	{
-		infos.reserve(m_renderables.size());
-		for(int i = 0; i < m_renderables.size(); ++i)
-		{
-			if(m_renderables[i].m_model != NULL)
-			{
-				RenderableInfo& info = infos.pushEmpty();
-				info.m_model_instance = m_renderables[i].m_model;	
-			}
-		}
-	}
-
-
-	virtual RayCastModelHit castRay(const Vec3& origin, const Vec3& dir) LUX_OVERRIDE
-	{
-		RayCastModelHit hit;
-		hit.m_is_hit = false;
-		for(int i = 0; i < m_renderables.size(); ++i)
-		{
-			const Vec3& pos = m_renderables[i].m_model->getMatrix().getTranslation();
-			float radius = m_renderables[i].m_model->getModel().getBoundingRadius();
-			Vec3 intersection;
-			if(Math::getRaySphereIntersection(pos, radius, origin, dir, intersection))
-			{
-				RayCastModelHit new_hit = m_renderables[i].m_model->getModel().castRay(origin, dir, m_renderables[i].m_model->getMatrix());
-				new_hit.m_renderable = Component(m_renderables[i].m_entity, crc32("renderable"), this, i);
-				if(new_hit.m_is_hit && (!hit.m_is_hit || new_hit.m_t < hit.m_t))
-				{
-					hit = new_hit;
-					hit.m_is_hit = true;
-				}
-			}
-		}
-		return hit;
-	}
-
-
-	virtual Component getLight(int index) LUX_OVERRIDE
-	{
-		return Component(m_lights[index].m_entity, crc32("light"), this, index);
-	};
-
-
-	virtual void getRay(Component camera, float x, float y, Vec3& origin, Vec3& dir) LUX_OVERRIDE
-	{
-		Camera* cam = m_cameras[camera.index];
-		Vec3 camera_pos = m_cameras[camera.index]->m_entity.getPosition();
-		float nx = 2 * (x / cam->m_width) - 1;
-		float ny = 2 * ((cam->m_height - y) / cam->m_height) - 1;
-		Matrix projection_matrix = getProjectionMatrix(camera);
-		Matrix view_matrix = m_cameras[camera.index]->m_entity.getMatrix();
-		view_matrix.inverse();
-		Matrix inverted = (projection_matrix * view_matrix);
-		inverted.inverse();
-		Vec4 p0 = inverted * Vec4(nx, ny, -1, 1);
-		Vec4 p1 = inverted * Vec4(nx, ny, 1, 1);
-		p0.x /= p0.w; p0.y /= p0.w; p0.z /= p0.w;
-		p1.x /= p1.w; p1.y /= p1.w; p1.z /= p1.w;
-		origin = camera_pos;
-		dir.x = p1.x - p0.x;
-		dir.y = p1.y - p0.y;
-		dir.z = p1.z - p0.z;
-		dir.normalize();
-	}
-
-
-	Matrix getProjectionMatrix(Component cmp)
-	{
-		const Camera* camera = m_cameras[cmp.index];
-		Matrix mtx;
-		mtx = Matrix::IDENTITY;
-		float f = 1 / tanf(Math::degreesToRadians(camera->m_fov) * 0.5f);
-		mtx.m11 = f / camera->m_aspect;
-		mtx.m22 = f;
-		mtx.m33 = (camera->m_far + camera->m_near) / (camera->m_near - camera->m_far);
-		mtx.m44 = 0;
-		mtx.m43 = (2 * camera->m_far * camera->m_near) / (camera->m_near - camera->m_far);
-		mtx.m34 = -1;
-
-		return mtx;
-	}
-
-
-	Pipeline* getPipeline(const char* path)
-	{
-		for(int i = 0; i < m_pipelines.size(); ++i)
-		{
-			if(strcmp(m_pipelines[i]->getPath(), path) == 0)
-			{
-				return m_pipelines[i];
-			}
-		}
-		Pipeline* pipeline = Pipeline::create(*this);
-		m_pipelines.push(pipeline);
-		pipeline->load(path, m_engine->getFileSystem());
-		return pipeline;
-	}
-
-<<<<<<< HEAD
-
-	virtual Material* loadMaterial(const char* path) LUX_OVERRIDE
-	{
-		/// TODO material manager
-		Material* material = LUX_NEW(Material)(*this);
-		material->load(path, m_engine->getFileSystem());
-		return material;
-	}
-
-
-	virtual Texture* loadTexture(const char* path) LUX_OVERRIDE
-	{
-		/// TODO texture manager
-		Texture* texture = LUX_NEW(Texture);
-		texture->load(path, m_engine->getFileSystem());
-		return texture;
-	}
-
-
-	virtual Shader* loadShader(const char* path) LUX_OVERRIDE
-	{
-		/// TODO shader manager
-		Shader* shader = LUX_NEW(Shader);
-		shader->load(path, m_engine->getFileSystem());
-		return shader;
-	}
-
-
-	virtual Pipeline* loadPipeline(const char* path)
-	{
-		/// TODO pipeline manager
-		Pipeline* pipeline = Pipeline::create(*this);
-		pipeline->load(path, m_engine->getFileSystem());
-		return pipeline;
-	}
-
-
-=======
->>>>>>> 0297a38f
-	Engine* m_engine;
-	PODArray<Camera*> m_cameras;
-	PODArray<Light> m_lights;
-	PODArray<Pipeline*> m_pipelines;
-	Array<Renderable> m_renderables;
-	PODArray<Model*> m_models;
-	Universe* m_universe;
-};
-
-
-Renderer* Renderer::createInstance()
-{
-	return LUX_NEW(RendererImpl);
-}
-
-
-void Renderer::destroyInstance(Renderer& renderer)
-{
-	LUX_DELETE(&renderer);
-}
-
-
+#include "graphics/renderer.h"
+#include <Windows.h>
+#include <gl/GL.h>
+#include <gl/GLU.h>
+#include "core/array.h"
+#include "core/crc32.h"
+#include "core/file_system.h"
+#include "core/json_serializer.h"
+#include "core/math_utils.h"
+#include "core/pod_array.h"
+#include "core/vec4.h"
+#include "core/resource_manager.h"
+#include "core/resource_manager_base.h"
+#include "engine/engine.h"
+#include "graphics/gl_ext.h"
+#include "graphics/irender_device.h"
+#include "graphics/material.h"
+#include "graphics/model.h"
+#include "graphics/model_instance.h"
+#include "graphics/pipeline.h"
+#include "graphics/shader.h"
+#include "graphics/texture.h"
+#include "universe/component_event.h"
+#include "universe/entity_moved_event.h"
+#include "universe/universe.h"
+
+
+namespace Lux
+{
+
+
+static const uint32_t renderable_hash = crc32("renderable");
+
+
+struct Renderable
+{
+	ModelInstance* m_model;
+	Entity m_entity;
+};
+
+
+struct Light
+{
+	enum Type
+	{
+		GLOBAL
+	};
+
+	Type m_type;
+	Entity m_entity;
+};
+
+
+struct Camera
+{
+	Entity m_entity;
+	bool m_is_active;
+	float m_fov;
+	float m_aspect;
+	float m_near;
+	float m_far;
+	float m_width;
+	float m_height;
+};
+
+
+struct RendererImpl : public Renderer
+{
+
+	RendererImpl()
+	{
+		m_universe = NULL;
+	}
+
+	virtual void applyCamera(Component camera_component) LUX_OVERRIDE
+	{
+		Camera* camera = m_cameras[camera_component.index];
+		Matrix mtx;
+		camera->m_entity.getMatrix(mtx);
+		glMatrixMode(GL_PROJECTION);
+		glLoadIdentity();
+		gluPerspective(camera->m_fov, camera->m_aspect, camera->m_near, camera->m_far);
+		glMatrixMode(GL_MODELVIEW);
+		glLoadIdentity();
+		Vec3 pos = mtx.getTranslation();
+		Vec3 center = pos - mtx.getZVector();
+		Vec3 up = mtx.getYVector();
+		gluLookAt(pos.x, pos.y, pos.z, center.x, center.y, center.z, up.x, up.y, up.z);
+	}
+
+
+	virtual void render(IRenderDevice& device) LUX_OVERRIDE
+	{
+		// init
+		glEnable(GL_DEPTH_TEST);
+		glDisable(GL_BLEND);		
+
+		// render
+		device.getPipeline().render();
+
+		// cleanup
+		glBindBuffer(GL_ARRAY_BUFFER, 0);
+		glUseProgram(0);
+		for(int i = 0; i < 16; ++i)
+		{
+			glActiveTexture(GL_TEXTURE0 + i);
+			glDisable(GL_TEXTURE_2D);
+		}
+		glActiveTexture(GL_TEXTURE0); 
+	}
+
+
+	void onEntityMoved(Event& evt)
+	{
+		EntityMovedEvent e = static_cast<EntityMovedEvent&>(evt);
+		const Entity::ComponentList& cmps = e.entity.getComponents();
+		for(int i = 0; i < cmps.size(); ++i)
+		{
+			if(cmps[i].type == renderable_hash)
+			{
+				m_renderables[cmps[i].index].m_model->setMatrix(e.entity.getMatrix());
+				break;	
+			}
+		}
+	}
+
+
+	virtual void setUniverse(Universe* universe) LUX_OVERRIDE
+	{
+		if(m_universe)
+		{
+			EventManager::Listener cb;
+			cb.bind<RendererImpl, &RendererImpl::onEntityMoved>(this);
+			m_universe->getEventManager()->removeListener(EntityMovedEvent::type, cb);
+		}
+		m_universe = universe;
+		if(m_universe)
+		{
+			m_universe->getEventManager()->addListener(EntityMovedEvent::type).bind<RendererImpl, &RendererImpl::onEntityMoved>(this);
+		}
+	}
+
+
+	virtual bool create(Engine& engine) LUX_OVERRIDE
+	{
+		m_engine = &engine;
+		loadGLExtensions();
+		return true;
+	}
+
+
+	virtual void destroy() LUX_OVERRIDE
+	{
+	}
+
+
+	virtual const char* getName() const LUX_OVERRIDE
+	{
+		return "renderer";
+	}
+
+
+	virtual Component createComponent(uint32_t type, const Entity& entity) LUX_OVERRIDE
+	{
+		if(type == crc32("light"))
+		{
+			Light& light = m_lights.pushEmpty();
+			light.m_type = Light::GLOBAL;
+			light.m_entity = entity;
+		}
+		else if(type == crc32("camera"))
+		{
+			Camera* camera = LUX_NEW(Camera);
+			camera->m_is_active = false;
+			camera->m_entity = entity;
+			camera->m_fov = 90;
+			camera->m_width = 800;
+			camera->m_height = 600;
+			camera->m_aspect = 800.0f / 600.0f;
+			camera->m_near = 0.1f;
+			camera->m_far = 100.0f;
+			m_cameras.push(camera);
+			Component cmp(entity, type, this, m_cameras.size() - 1);
+			m_universe->getEventManager()->emitEvent(ComponentEvent(cmp));
+			return Component(entity, type, this, m_cameras.size() - 1);
+		}
+		else if(type == crc32("renderable"))
+		{
+			Renderable& r = m_renderables.pushEmpty();
+			r.m_entity = entity;
+			r.m_model = NULL;
+			Component cmp(entity, type, this, m_renderables.size() - 1);
+			m_universe->getEventManager()->emitEvent(ComponentEvent(cmp));
+			return Component(entity, type, this, m_renderables.size() - 1);
+		}
+		return Component::INVALID;
+	}
+
+
+	virtual Pose& getPose(Component cmp) 
+	{
+		return m_renderables[cmp.index].m_model->getPose();
+	}
+
+
+	virtual void getRenderablePath(Component cmp, string& path) LUX_OVERRIDE
+	{
+		if(m_renderables[cmp.index].m_model)
+		{
+			path = m_renderables[cmp.index].m_model->getModel().getPath();
+		}
+		else
+		{
+			path = "";
+		}
+	}
+
+
+	virtual void setRenderablePath(Component cmp, const string& path) LUX_OVERRIDE
+	{
+		LUX_DELETE(m_renderables[cmp.index].m_model);
+		Renderable& r = m_renderables[cmp.index];
+		Model* model = static_cast<Model*>(m_engine->getResourceManager().get(ResourceManager::MODEL)->load(path));
+		r.m_model = LUX_NEW(ModelInstance)(*model);
+		r.m_model->setMatrix(r.m_entity.getMatrix());
+	}
+
+
+	virtual void getRenderableInfos(PODArray<RenderableInfo>& infos) LUX_OVERRIDE
+	{
+		infos.reserve(m_renderables.size());
+		for(int i = 0; i < m_renderables.size(); ++i)
+		{
+			if(m_renderables[i].m_model != NULL)
+			{
+				RenderableInfo& info = infos.pushEmpty();
+				info.m_model_instance = m_renderables[i].m_model;	
+			}
+		}
+	}
+
+
+	virtual RayCastModelHit castRay(const Vec3& origin, const Vec3& dir) LUX_OVERRIDE
+	{
+		RayCastModelHit hit;
+		hit.m_is_hit = false;
+		for(int i = 0; i < m_renderables.size(); ++i)
+		{
+			const Vec3& pos = m_renderables[i].m_model->getMatrix().getTranslation();
+			float radius = m_renderables[i].m_model->getModel().getBoundingRadius();
+			Vec3 intersection;
+			if(Math::getRaySphereIntersection(pos, radius, origin, dir, intersection))
+			{
+				RayCastModelHit new_hit = m_renderables[i].m_model->getModel().castRay(origin, dir, m_renderables[i].m_model->getMatrix());
+				new_hit.m_renderable = Component(m_renderables[i].m_entity, crc32("renderable"), this, i);
+				if(new_hit.m_is_hit && (!hit.m_is_hit || new_hit.m_t < hit.m_t))
+				{
+					hit = new_hit;
+					hit.m_is_hit = true;
+				}
+			}
+		}
+		return hit;
+	}
+
+
+	virtual Component getLight(int index) LUX_OVERRIDE
+	{
+		return Component(m_lights[index].m_entity, crc32("light"), this, index);
+	};
+
+
+	virtual void getRay(Component camera, float x, float y, Vec3& origin, Vec3& dir) LUX_OVERRIDE
+	{
+		Camera* cam = m_cameras[camera.index];
+		Vec3 camera_pos = m_cameras[camera.index]->m_entity.getPosition();
+		float nx = 2 * (x / cam->m_width) - 1;
+		float ny = 2 * ((cam->m_height - y) / cam->m_height) - 1;
+		Matrix projection_matrix = getProjectionMatrix(camera);
+		Matrix view_matrix = m_cameras[camera.index]->m_entity.getMatrix();
+		view_matrix.inverse();
+		Matrix inverted = (projection_matrix * view_matrix);
+		inverted.inverse();
+		Vec4 p0 = inverted * Vec4(nx, ny, -1, 1);
+		Vec4 p1 = inverted * Vec4(nx, ny, 1, 1);
+		p0.x /= p0.w; p0.y /= p0.w; p0.z /= p0.w;
+		p1.x /= p1.w; p1.y /= p1.w; p1.z /= p1.w;
+		origin = camera_pos;
+		dir.x = p1.x - p0.x;
+		dir.y = p1.y - p0.y;
+		dir.z = p1.z - p0.z;
+		dir.normalize();
+	}
+
+
+	Matrix getProjectionMatrix(Component cmp)
+	{
+		const Camera* camera = m_cameras[cmp.index];
+		Matrix mtx;
+		mtx = Matrix::IDENTITY;
+		float f = 1 / tanf(Math::degreesToRadians(camera->m_fov) * 0.5f);
+		mtx.m11 = f / camera->m_aspect;
+		mtx.m22 = f;
+		mtx.m33 = (camera->m_far + camera->m_near) / (camera->m_near - camera->m_far);
+		mtx.m44 = 0;
+		mtx.m43 = (2 * camera->m_far * camera->m_near) / (camera->m_near - camera->m_far);
+		mtx.m34 = -1;
+
+		return mtx;
+	}
+
+
+	Pipeline* getPipeline(const char* path)
+	{
+		for(int i = 0; i < m_pipelines.size(); ++i)
+		{
+			if(strcmp(m_pipelines[i]->getPath(), path) == 0)
+			{
+				return m_pipelines[i];
+			}
+		}
+		Pipeline* pipeline = Pipeline::create(*this);
+		m_pipelines.push(pipeline);
+		pipeline->load(path, m_engine->getFileSystem());
+		return pipeline;
+	}
+
+	virtual Engine& getEngine() LUX_OVERRIDE
+	{
+		return *m_engine;
+	}
+
+	virtual Pipeline* loadPipeline(const char* path) LUX_OVERRIDE
+	{
+		/// TODO pipeline manager
+		Pipeline* pipeline = Pipeline::create(*this);
+		pipeline->load(path, m_engine->getFileSystem());
+		return pipeline;
+	}
+
+
+	Engine* m_engine;
+	PODArray<Camera*> m_cameras;
+	PODArray<Light> m_lights;
+	PODArray<Pipeline*> m_pipelines;
+	Array<Renderable> m_renderables;
+	PODArray<Model*> m_models;
+	Universe* m_universe;
+};
+
+
+Renderer* Renderer::createInstance()
+{
+	return LUX_NEW(RendererImpl);
+}
+
+
+void Renderer::destroyInstance(Renderer& renderer)
+{
+	LUX_DELETE(&renderer);
+}
+
+
 } // ~namespace Lux