#pragma once


#include "core/array.h"
#include "core/crc32.h"
#include "core/delegate_list.h"
#include "core/matrix.h"
#include "core/pod_array.h"
#include "core/quat.h"
#include "core/string.h"
#include "core/vec3.h"
#include "core/resource.h"
#include "graphics/ray_cast_model_hit.h"


namespace Lux
{

class Geometry;
class Material;
class Model;
class Pose;
class ResourceManager;

namespace FS
{
	class FileSystem;
	class IFile;
}

// triangles with one material
class Mesh
{
	public:
		Mesh(Material* mat, int start, int count, const char* name)
		{
			m_material = mat;
			m_start = start;
			m_count = count;
			m_name_hash = crc32(name);
		}

		Material* getMaterial() const { return m_material; }
		void setMaterial(Material* material) { m_material = material; }
		int getCount() const { return m_count; }
		int getStart() const { return m_start; }
		uint32_t getNameHash() const { return m_name_hash; }

	private:
		int32_t	m_start;
		int32_t	m_count;
		uint32_t m_name_hash;
		Material* m_material;
};


// group of meshes
class Model : public Resource
{
	public:
		struct Bone
		{
			string name;
			string parent;
			Vec3 position;
			Quat rotation;
			Matrix inv_bind_matrix;
		};

	public:
		Model(const Path& path, ResourceManager& resource_manager) 
			: Resource(path, resource_manager) 
			, m_geometry()
			, m_bounding_radius()
		{ }

		~Model();

		Geometry*	getGeometry() const		{ return m_geometry; }
		Mesh&		getMesh(int index)		{ return m_meshes[index]; }
		int			getMeshCount() const	{ return m_meshes.size(); }
		int			getBoneCount() const	{ return m_bones.size(); }
		Bone&		getBone(int i)			{ return m_bones[i]; }
		void		getPose(Pose& pose);
		float		getBoundingRadius() const { return m_bounding_radius; }
		RayCastModelHit castRay(const Vec3& origin, const Vec3& dir, const Matrix& model_transform);
<<<<<<< HEAD
		DelegateList<void ()>& onLoaded() { return m_on_loaded; }
		const char* getPath() const { return m_path.c_str(); }
=======
>>>>>>> 0297a38f

	private:
		void loaded(FS::IFile* file, bool success, FS::FileSystem& fs);

		virtual void doUnload(void) LUX_OVERRIDE;
		virtual FS::ReadCallback getReadCallback() LUX_OVERRIDE;

	private:
		Geometry* m_geometry;
		PODArray<Mesh> m_meshes;
		Array<Bone> m_bones;
		float m_bounding_radius;
//		DelegateList<void ()> m_on_loaded;

};


} // ~namespace Lux
<|MERGE_RESOLUTION|>--- conflicted
+++ resolved
@@ -1,109 +1,105 @@
-#pragma once
-
-
-#include "core/array.h"
-#include "core/crc32.h"
-#include "core/delegate_list.h"
-#include "core/matrix.h"
-#include "core/pod_array.h"
-#include "core/quat.h"
-#include "core/string.h"
-#include "core/vec3.h"
-#include "core/resource.h"
-#include "graphics/ray_cast_model_hit.h"
-
-
-namespace Lux
-{
-
-class Geometry;
-class Material;
-class Model;
-class Pose;
-class ResourceManager;
-
-namespace FS
-{
-	class FileSystem;
-	class IFile;
-}
-
-// triangles with one material
-class Mesh
-{
-	public:
-		Mesh(Material* mat, int start, int count, const char* name)
-		{
-			m_material = mat;
-			m_start = start;
-			m_count = count;
-			m_name_hash = crc32(name);
-		}
-
-		Material* getMaterial() const { return m_material; }
-		void setMaterial(Material* material) { m_material = material; }
-		int getCount() const { return m_count; }
-		int getStart() const { return m_start; }
-		uint32_t getNameHash() const { return m_name_hash; }
-
-	private:
-		int32_t	m_start;
-		int32_t	m_count;
-		uint32_t m_name_hash;
-		Material* m_material;
-};
-
-
-// group of meshes
-class Model : public Resource
-{
-	public:
-		struct Bone
-		{
-			string name;
-			string parent;
-			Vec3 position;
-			Quat rotation;
-			Matrix inv_bind_matrix;
-		};
-
-	public:
-		Model(const Path& path, ResourceManager& resource_manager) 
-			: Resource(path, resource_manager) 
-			, m_geometry()
-			, m_bounding_radius()
-		{ }
-
-		~Model();
-
-		Geometry*	getGeometry() const		{ return m_geometry; }
-		Mesh&		getMesh(int index)		{ return m_meshes[index]; }
-		int			getMeshCount() const	{ return m_meshes.size(); }
-		int			getBoneCount() const	{ return m_bones.size(); }
-		Bone&		getBone(int i)			{ return m_bones[i]; }
-		void		getPose(Pose& pose);
-		float		getBoundingRadius() const { return m_bounding_radius; }
-		RayCastModelHit castRay(const Vec3& origin, const Vec3& dir, const Matrix& model_transform);
-<<<<<<< HEAD
-		DelegateList<void ()>& onLoaded() { return m_on_loaded; }
-		const char* getPath() const { return m_path.c_str(); }
-=======
->>>>>>> 0297a38f
-
-	private:
-		void loaded(FS::IFile* file, bool success, FS::FileSystem& fs);
-
-		virtual void doUnload(void) LUX_OVERRIDE;
-		virtual FS::ReadCallback getReadCallback() LUX_OVERRIDE;
-
-	private:
-		Geometry* m_geometry;
-		PODArray<Mesh> m_meshes;
-		Array<Bone> m_bones;
-		float m_bounding_radius;
-//		DelegateList<void ()> m_on_loaded;
-
-};
-
-
-} // ~namespace Lux
+#pragma once
+
+
+#include "core/array.h"
+#include "core/crc32.h"
+#include "core/delegate_list.h"
+#include "core/matrix.h"
+#include "core/pod_array.h"
+#include "core/quat.h"
+#include "core/string.h"
+#include "core/vec3.h"
+#include "core/resource.h"
+#include "graphics/ray_cast_model_hit.h"
+
+
+namespace Lux
+{
+
+class Geometry;
+class Material;
+class Model;
+class Pose;
+class ResourceManager;
+
+namespace FS
+{
+	class FileSystem;
+	class IFile;
+}
+
+// triangles with one material
+class Mesh
+{
+	public:
+		Mesh(Material* mat, int start, int count, const char* name)
+		{
+			m_material = mat;
+			m_start = start;
+			m_count = count;
+			m_name_hash = crc32(name);
+		}
+
+		Material* getMaterial() const { return m_material; }
+		void setMaterial(Material* material) { m_material = material; }
+		int getCount() const { return m_count; }
+		int getStart() const { return m_start; }
+		uint32_t getNameHash() const { return m_name_hash; }
+
+	private:
+		int32_t	m_start;
+		int32_t	m_count;
+		uint32_t m_name_hash;
+		Material* m_material;
+};
+
+
+// group of meshes
+class Model : public Resource
+{
+	public:
+		struct Bone
+		{
+			string name;
+			string parent;
+			Vec3 position;
+			Quat rotation;
+			Matrix inv_bind_matrix;
+		};
+
+	public:
+		Model(const Path& path, ResourceManager& resource_manager) 
+			: Resource(path, resource_manager) 
+			, m_geometry()
+			, m_bounding_radius()
+		{ }
+
+		~Model();
+
+		Geometry*	getGeometry() const		{ return m_geometry; }
+		Mesh&		getMesh(int index)		{ return m_meshes[index]; }
+		int			getMeshCount() const	{ return m_meshes.size(); }
+		int			getBoneCount() const	{ return m_bones.size(); }
+		Bone&		getBone(int i)			{ return m_bones[i]; }
+		void		getPose(Pose& pose);
+		float		getBoundingRadius() const { return m_bounding_radius; }
+		RayCastModelHit castRay(const Vec3& origin, const Vec3& dir, const Matrix& model_transform);
+		const char* getPath() const { return m_path.c_str(); }
+
+	private:
+		void loaded(FS::IFile* file, bool success, FS::FileSystem& fs);
+
+		virtual void doUnload(void) LUX_OVERRIDE;
+		virtual FS::ReadCallback getReadCallback() LUX_OVERRIDE;
+
+	private:
+		Geometry* m_geometry;
+		PODArray<Mesh> m_meshes;
+		Array<Bone> m_bones;
+		float m_bounding_radius;
+//		DelegateList<void ()> m_on_loaded;
+
+};
+
+
+} // ~namespace Lux